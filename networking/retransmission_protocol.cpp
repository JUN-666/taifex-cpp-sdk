#include "networking/retransmission_protocol.h"
<<<<<<< HEAD
#include "networking/endian_utils.h"
#include "core_utils/logger.h"
=======
#include "networking/endian_utils.h" // For byte order conversions
#include "logger.h"       // For logging errors
>>>>>>> f2879d06

#include <vector>
#include <numeric>
#include <cstring>
#include <stdexcept>
#include <span>
#include <cstddef>


namespace TaifexRetransmission {

// --- Helper Function ---
uint8_t calculate_retransmission_checksum(std::span<const std::byte> data_segment) {
    uint32_t sum = 0;
    for (std::byte b : data_segment) {
        sum += static_cast<unsigned char>(b);
    }
    return static_cast<uint8_t>(sum % 256);
}

// --- StandardTimeFormat ---
void StandardTimeFormat::serialize(std::vector<unsigned char>& buffer) const {
    uint32_t net_epoch_s = NetworkingUtils::host_to_network_long(epoch_s);
    uint32_t net_nanosecond = NetworkingUtils::host_to_network_long(nanosecond);

    size_t original_size = buffer.size();
    buffer.resize(original_size + SIZE);

    memcpy(buffer.data() + original_size, &net_epoch_s, sizeof(net_epoch_s));
    memcpy(buffer.data() + original_size + sizeof(net_epoch_s), &net_nanosecond, sizeof(net_nanosecond));
}

bool StandardTimeFormat::deserialize(const unsigned char* data, size_t& offset, size_t total_len) {
<<<<<<< HEAD
    if (offset + SIZE > total_len) {
        LOG_ERROR << "StandardTimeFormat deserialize: Not enough data. Required: " << SIZE << ", Available: " << (total_len - offset);
=======
    if (offset + sizeof(epoch_s) + sizeof(nanosecond) > total_len) {
        LOG_ERROR << "StandardTimeFormat deserialize: Not enough data.";
>>>>>>> f2879d06
        return false;
    }

    memcpy(&epoch_s, data + offset, sizeof(epoch_s));
    offset += sizeof(epoch_s);
    epoch_s = NetworkingUtils::network_to_host_long(epoch_s);

    memcpy(&nanosecond, data + offset, sizeof(nanosecond));
    offset += sizeof(nanosecond);
    nanosecond = NetworkingUtils::network_to_host_long(nanosecond);
    return true;
}

// --- RetransmissionMsgHeader ---
void RetransmissionMsgHeader::serialize(std::vector<unsigned char>& buffer) const {
    uint16_t net_msg_size = NetworkingUtils::host_to_network_short(msg_size);
    uint16_t net_msg_type = NetworkingUtils::host_to_network_short(msg_type);
    uint32_t net_msg_seq_num = NetworkingUtils::host_to_network_long(msg_seq_num);

    size_t original_size = buffer.size();
    buffer.resize(original_size + (SIZE - StandardTimeFormat::SIZE));

    size_t current_offset = original_size;
    memcpy(buffer.data() + current_offset, &net_msg_size, sizeof(net_msg_size));
    current_offset += sizeof(net_msg_size);
    memcpy(buffer.data() + current_offset, &net_msg_type, sizeof(net_msg_type));
    current_offset += sizeof(net_msg_type);
    memcpy(buffer.data() + current_offset, &net_msg_seq_num, sizeof(net_msg_seq_num));

    msg_time.serialize(buffer);
}

bool RetransmissionMsgHeader::deserialize(const unsigned char* data, size_t& offset, size_t total_len) {
    if (offset + SIZE > total_len) {
<<<<<<< HEAD
        LOG_ERROR << "RetransmissionMsgHeader deserialize: Not enough data for header. Required: " << SIZE << ", Available: " << (total_len - offset);
=======
        LOG_ERROR << "RetransmissionMsgHeader deserialize: Not enough data for header.";
>>>>>>> f2879d06
        return false;
    }

    memcpy(&msg_size, data + offset, sizeof(msg_size));
    offset += sizeof(msg_size);
    msg_size = NetworkingUtils::network_to_host_short(msg_size);

    memcpy(&msg_type, data + offset, sizeof(msg_type));
    offset += sizeof(msg_type);
    msg_type = NetworkingUtils::network_to_host_short(msg_type);

    memcpy(&msg_seq_num, data + offset, sizeof(msg_seq_num));
    offset += sizeof(msg_seq_num);
    msg_seq_num = NetworkingUtils::network_to_host_long(msg_seq_num);

    if (!msg_time.deserialize(data, offset, total_len)) {
        LOG_ERROR << "RetransmissionMsgHeader deserialize: Failed to parse msg_time.";
<<<<<<< HEAD
        return false;
=======
        return false; // msg_time.deserialize already advanced offset
>>>>>>> f2879d06
    }
    return true;
}


// --- RetransmissionMsgFooter ---
void RetransmissionMsgFooter::serialize(std::vector<unsigned char>& buffer, const unsigned char* /*msg_start_for_checksum*/, size_t /*len_for_checksum*/) const {
    buffer.push_back(check_sum);
}

bool RetransmissionMsgFooter::deserialize(const unsigned char* data, size_t& offset, size_t total_len,
                                          const unsigned char* msg_start_for_checksum, size_t len_for_checksum) {
    if (offset + SIZE > total_len) {
<<<<<<< HEAD
        LOG_ERROR << "RetransmissionMsgFooter deserialize: Not enough data for footer. Required: " << SIZE << ", Available: " << (total_len - offset);
=======
        LOG_ERROR << "RetransmissionMsgFooter deserialize: Not enough data for footer.";
>>>>>>> f2879d06
        return false;
    }

    uint8_t received_checksum = data[offset];
    offset += SIZE;

    if (!msg_start_for_checksum || len_for_checksum == 0) {
         LOG_ERROR << "RetransmissionMsgFooter deserialize: Invalid parameters for checksum calculation.";
        return false;
    }
    std::span<const unsigned char> checksum_data_uchars(msg_start_for_checksum, len_for_checksum);
    uint8_t calculated = calculate_retransmission_checksum(std::as_bytes(checksum_data_uchars));
    if (calculated != received_checksum) {
<<<<<<< HEAD
        LOG_ERROR << "Retransmission checksum mismatch. Calculated: " << static_cast<int>(calculated) << ", Received: " << static_cast<int>(received_checksum);
=======
        LOG_ERROR << "Retransmission checksum mismatch. Calculated: " << calculated << ", Received: " << received_checksum;
>>>>>>> f2879d06
        return false;
    }
    this->check_sum = received_checksum;
    return true;
}

// --- LoginRequest020 ---
const uint16_t LOGIN_REQUEST_020_PAYLOAD_SIZE = sizeof(uint16_t) + sizeof(uint8_t) + sizeof(uint16_t);
const uint16_t LOGIN_REQUEST_020_MSG_SIZE_FIELD_VALUE = (RetransmissionMsgHeader::SIZE - sizeof(uint16_t)) + LOGIN_REQUEST_020_PAYLOAD_SIZE;

uint8_t calculate_check_code(uint16_t mult_op, const std::string& password_str) {
    if (password_str.empty()) {
        LOG_ERROR << "Password cannot be empty for CheckCode calculation.";
        return 0;
    }
    long long password_val = 0;
    try {
        password_val = std::stoll(password_str);
    } catch (const std::invalid_argument& ia) {
        LOG_ERROR << "Invalid password format (not a number) for CheckCode: " << password_str << " Error: " << ia.what();
        return 0;
    } catch (const std::out_of_range& oor) {
        LOG_ERROR << "Password value out of range for CheckCode: " << password_str << " Error: " << oor.what();
        return 0;
    }
    long long product = static_cast<long long>(mult_op) * password_val;
    if (product < 0) product = -product;
    return static_cast<uint8_t>((product / 100) % 100);
}

void LoginRequest020::serialize(std::vector<unsigned char>& buffer, const std::string& password_str) const {
    RetransmissionMsgHeader header_to_serialize = this->header;
    header_to_serialize.msg_type = MESSAGE_TYPE;
    header_to_serialize.msg_size = LOGIN_REQUEST_020_MSG_SIZE_FIELD_VALUE;

    size_t initial_buffer_size = buffer.size();
    header_to_serialize.serialize(buffer);

    uint16_t net_mult_op = NetworkingUtils::host_to_network_short(multiplication_operator);
    buffer.insert(buffer.end(), reinterpret_cast<const unsigned char*>(&net_mult_op), reinterpret_cast<const unsigned char*>(&net_mult_op) + sizeof(net_mult_op));
    buffer.push_back(this->check_code);
    uint16_t net_session_id = NetworkingUtils::host_to_network_short(session_id);
    buffer.insert(buffer.end(), reinterpret_cast<const unsigned char*>(&net_session_id), reinterpret_cast<const unsigned char*>(&net_session_id) + sizeof(net_session_id));

    RetransmissionMsgFooter footer_to_serialize = this->footer;
    size_t checksum_data_len = sizeof(uint16_t) + LOGIN_REQUEST_020_MSG_SIZE_FIELD_VALUE;
    std::span<const unsigned char> checksum_data_uchars(buffer.data() + initial_buffer_size, checksum_data_len);
    footer_to_serialize.check_sum = calculate_retransmission_checksum(std::as_bytes(checksum_data_uchars));
    footer_to_serialize.serialize(buffer, nullptr, 0);
}

bool LoginRequest020::deserialize(const unsigned char* data, size_t len, const std::string& password_str) {
    size_t offset = 0;
    if (!header.deserialize(data, offset, len)) {
        LOG_ERROR << "LoginRequest020 deserialize: Header parsing failed.";
        return false;
    }
    if (header.msg_type != MESSAGE_TYPE) {
        LOG_ERROR << "LoginRequest020 deserialize: Incorrect message type. Expected: " << MESSAGE_TYPE << ", Got: " << header.msg_type;
        return false;
    }
    if (header.msg_size != LOGIN_REQUEST_020_MSG_SIZE_FIELD_VALUE) {
        LOG_ERROR << "LoginRequest020 deserialize: Incorrect msg_size. Expected: " << LOGIN_REQUEST_020_MSG_SIZE_FIELD_VALUE << ", Got: " << header.msg_size;
        return false;
    }
    size_t expected_full_msg_len = sizeof(uint16_t) + header.msg_size + RetransmissionMsgFooter::SIZE;
    if (len < expected_full_msg_len) {
<<<<<<< HEAD
        LOG_ERROR << "LoginRequest020 deserialize: Data length too short. Expected: " << expected_full_msg_len << ", Got: " << len;
        return false;
    }
    if (offset + LOGIN_REQUEST_020_PAYLOAD_SIZE > len) {
         LOG_ERROR << "LoginRequest020 deserialize: Not enough data for payload. Required: " << LOGIN_REQUEST_020_PAYLOAD_SIZE << ", Available: " << (len - offset);
=======
        LOG_ERROR << "LoginRequest020 deserialize: Data length too short for declared msg_size. Expected: " << expected_full_msg_len << ", Got: " << len;
        return false;
    }


    // Payload (offset is currently after header)
    if (offset + LOGIN_REQUEST_020_PAYLOAD_SIZE > len) { // Check if enough data for payload based on offset
         LOG_ERROR << "LoginRequest020 deserialize: Not enough data for payload.";
>>>>>>> f2879d06
        return false;
    }
    memcpy(&multiplication_operator, data + offset, sizeof(multiplication_operator));
    offset += sizeof(multiplication_operator);
    multiplication_operator = NetworkingUtils::network_to_host_short(multiplication_operator);
    check_code = data[offset++];
<<<<<<< HEAD
=======

    // Optional: Validate received check_code (only if password_str is available and context allows)
    // uint8_t expected_check_code = calculate_check_code(this->multiplication_operator, password_str);
    // if (this->check_code != expected_check_code) {
    //    LOG_ERROR << "LoginRequest020 deserialize: CheckCode mismatch.";
    //    return false;
    // }

>>>>>>> f2879d06
    memcpy(&session_id, data + offset, sizeof(session_id));
    offset += sizeof(session_id);
    session_id = NetworkingUtils::network_to_host_short(session_id);
    size_t checksum_data_len = sizeof(uint16_t) + header.msg_size;
    if (!footer.deserialize(data, offset, len, data, checksum_data_len)) {
        LOG_ERROR << "LoginRequest020 deserialize: Footer checksum validation failed.";
        return false;
    }
    return offset == expected_full_msg_len;
}

// --- LoginResponse030 ---
const uint16_t LOGIN_RESPONSE_030_PAYLOAD_SIZE = sizeof(uint16_t);
const uint16_t LOGIN_RESPONSE_030_MSG_SIZE_FIELD_VALUE = (RetransmissionMsgHeader::SIZE - sizeof(uint16_t)) + LOGIN_RESPONSE_030_PAYLOAD_SIZE;

void LoginResponse030::serialize(std::vector<unsigned char>& buffer) const {
    RetransmissionMsgHeader mutable_header = header;
    mutable_header.msg_type = MESSAGE_TYPE;
    mutable_header.msg_size = LOGIN_RESPONSE_030_MSG_SIZE_FIELD_VALUE;
    size_t initial_buffer_size = buffer.size();
    mutable_header.serialize(buffer);
    uint16_t net_channel_id = NetworkingUtils::host_to_network_short(channel_id);
    buffer.insert(buffer.end(), reinterpret_cast<const unsigned char*>(&net_channel_id), reinterpret_cast<const unsigned char*>(&net_channel_id) + sizeof(net_channel_id));
    RetransmissionMsgFooter mutable_footer = footer;
    std::span<const unsigned char> checksum_data_uchars(buffer.data() + initial_buffer_size, sizeof(uint16_t) + mutable_header.msg_size);
    mutable_footer.check_sum = calculate_retransmission_checksum(std::as_bytes(checksum_data_uchars));
    mutable_footer.serialize(buffer, nullptr, 0);
}

bool LoginResponse030::deserialize(const unsigned char* data, size_t len) {
    size_t offset = 0;
    if (!header.deserialize(data, offset, len)) {
         LOG_ERROR << "LoginResponse030 deserialize: Header parsing failed.";
        return false;
    }
    if (header.msg_type != MESSAGE_TYPE) {
        LOG_ERROR << "LoginResponse030: Type mismatch. Expected: " << MESSAGE_TYPE << ", Got: " << header.msg_type;
        return false;
    }
    if (header.msg_size != LOGIN_RESPONSE_030_MSG_SIZE_FIELD_VALUE) {
        LOG_ERROR << "LoginResponse030: Size mismatch. Expected: " << LOGIN_RESPONSE_030_MSG_SIZE_FIELD_VALUE << ", Got: " << header.msg_size;
        return false;
    }
    size_t expected_full_msg_len = sizeof(uint16_t) + header.msg_size + RetransmissionMsgFooter::SIZE;
    if (len < expected_full_msg_len) {
        LOG_ERROR << "LoginResponse030: Overall length too short. Expected at least: " << expected_full_msg_len << ", Got: " << len;
        return false;
    }
<<<<<<< HEAD
    if (offset + sizeof(channel_id) > len) {
        LOG_ERROR << "LoginResponse030: Not enough data for channel_id. Required: " << sizeof(channel_id) << ", Available: " << (len - offset);
=======

    if (offset + sizeof(channel_id) > len) { // Check against total length, though already covered by expected_full_msg_len indirectly
        LOG_ERROR << "LoginResponse030: Not enough data for channel_id.";
>>>>>>> f2879d06
        return false;
    }
    memcpy(&channel_id, data + offset, sizeof(channel_id));
    offset += sizeof(channel_id);
    channel_id = NetworkingUtils::network_to_host_short(channel_id);
    if (!footer.deserialize(data, offset, len, data, sizeof(uint16_t) + header.msg_size)) {
        LOG_ERROR << "LoginResponse030: Footer checksum validation failed.";
        return false;
    }
    return offset == expected_full_msg_len;
}

// --- RetransmissionStart050 ---
const uint16_t RETRANSMISSION_START_050_PAYLOAD_SIZE = 0;
const uint16_t RETRANSMISSION_START_050_MSG_SIZE_FIELD_VALUE = RetransmissionMsgHeader::SIZE - sizeof(uint16_t) + RETRANSMISSION_START_050_PAYLOAD_SIZE;

void RetransmissionStart050::serialize(std::vector<unsigned char>& buffer) const {
    RetransmissionMsgHeader mutable_header = header;
    mutable_header.msg_type = MESSAGE_TYPE;
    mutable_header.msg_size = RETRANSMISSION_START_050_MSG_SIZE_FIELD_VALUE;
    size_t initial_buffer_size = buffer.size();
    mutable_header.serialize(buffer);
    RetransmissionMsgFooter mutable_footer = footer;
    std::span<const unsigned char> checksum_data_uchars(buffer.data() + initial_buffer_size, sizeof(uint16_t) + mutable_header.msg_size);
    mutable_footer.check_sum = calculate_retransmission_checksum(std::as_bytes(checksum_data_uchars));
    mutable_footer.serialize(buffer, nullptr, 0);
}

bool RetransmissionStart050::deserialize(const unsigned char* data, size_t len) {
    size_t offset = 0;
    if (!header.deserialize(data, offset, len)) return false;
    if (header.msg_type != MESSAGE_TYPE) { LOG_ERROR << "RetransmissionStart050: Type mismatch."; return false; }
    if (header.msg_size != RETRANSMISSION_START_050_MSG_SIZE_FIELD_VALUE) { LOG_ERROR << "RetransmissionStart050: Size mismatch."; return false; }
<<<<<<< HEAD
    size_t expected_full_msg_len = sizeof(uint16_t) + header.msg_size + RetransmissionMsgFooter::SIZE;
    if (len < expected_full_msg_len) { LOG_ERROR << "RetransmissionStart050: Overall length too short."; return false; }
=======

    size_t expected_full_msg_len = sizeof(uint16_t) + header.msg_size + RetransmissionMsgFooter::SIZE;
    if (len < expected_full_msg_len) { LOG_ERROR << "RetransmissionStart050: Overall length too short."; return false; }

    // No payload to deserialize

>>>>>>> f2879d06
    if (!footer.deserialize(data, offset, len, data, sizeof(uint16_t) + header.msg_size)) return false;
    return offset == expected_full_msg_len;
}

// --- ErrorNotification010 ---
const uint16_t ERROR_NOTIFICATION_010_PAYLOAD_SIZE = sizeof(uint8_t);
const uint16_t ERROR_NOTIFICATION_010_MSG_SIZE_FIELD_VALUE = RetransmissionMsgHeader::SIZE - sizeof(uint16_t) + ERROR_NOTIFICATION_010_PAYLOAD_SIZE;

void ErrorNotification010::serialize(std::vector<unsigned char>& buffer) const {
    RetransmissionMsgHeader mutable_header = header;
    mutable_header.msg_type = MESSAGE_TYPE;
    mutable_header.msg_size = ERROR_NOTIFICATION_010_MSG_SIZE_FIELD_VALUE;
    size_t initial_buffer_size = buffer.size();
    mutable_header.serialize(buffer);
    buffer.push_back(status_code);
    RetransmissionMsgFooter mutable_footer = footer;
    std::span<const unsigned char> checksum_data_uchars(buffer.data() + initial_buffer_size, sizeof(uint16_t) + mutable_header.msg_size);
    mutable_footer.check_sum = calculate_retransmission_checksum(std::as_bytes(checksum_data_uchars));
    mutable_footer.serialize(buffer, nullptr, 0);
}

bool ErrorNotification010::deserialize(const unsigned char* data, size_t len) {
    size_t offset = 0;
    if (!header.deserialize(data, offset, len)) return false;
    if (header.msg_type != MESSAGE_TYPE) { LOG_ERROR << "ErrorNotification010: Type mismatch."; return false; }
    if (header.msg_size != ERROR_NOTIFICATION_010_MSG_SIZE_FIELD_VALUE) { LOG_ERROR << "ErrorNotification010: Size mismatch."; return false; }
<<<<<<< HEAD
    size_t expected_full_msg_len = sizeof(uint16_t) + header.msg_size + RetransmissionMsgFooter::SIZE;
    if (len < expected_full_msg_len) { LOG_ERROR << "ErrorNotification010: Overall length too short."; return false; }
=======

    size_t expected_full_msg_len = sizeof(uint16_t) + header.msg_size + RetransmissionMsgFooter::SIZE;
    if (len < expected_full_msg_len) { LOG_ERROR << "ErrorNotification010: Overall length too short."; return false; }

>>>>>>> f2879d06
    if (offset + sizeof(status_code) > len) {
        LOG_ERROR << "ErrorNotification010: Not enough data for status_code.";
        return false;
    }
    status_code = data[offset++];
    if (!footer.deserialize(data, offset, len, data, sizeof(uint16_t) + header.msg_size)) return false;
    return offset == expected_full_msg_len;
}

// --- HeartbeatServer104 ---
const uint16_t HEARTBEAT_SERVER_104_PAYLOAD_SIZE = 0;
const uint16_t HEARTBEAT_SERVER_104_MSG_SIZE_FIELD_VALUE = RetransmissionMsgHeader::SIZE - sizeof(uint16_t) + HEARTBEAT_SERVER_104_PAYLOAD_SIZE;

void HeartbeatServer104::serialize(std::vector<unsigned char>& buffer) const {
    RetransmissionMsgHeader mutable_header = header;
    mutable_header.msg_type = MESSAGE_TYPE;
    mutable_header.msg_size = HEARTBEAT_SERVER_104_MSG_SIZE_FIELD_VALUE;
    size_t initial_buffer_size = buffer.size();
    mutable_header.serialize(buffer);
    RetransmissionMsgFooter mutable_footer = footer;
    std::span<const unsigned char> checksum_data_uchars(buffer.data() + initial_buffer_size, sizeof(uint16_t) + mutable_header.msg_size);
    mutable_footer.check_sum = calculate_retransmission_checksum(std::as_bytes(checksum_data_uchars));
    mutable_footer.serialize(buffer, nullptr, 0);
}

bool HeartbeatServer104::deserialize(const unsigned char* data, size_t len) {
    size_t offset = 0;
    if (!header.deserialize(data, offset, len)) return false;
    if (header.msg_type != MESSAGE_TYPE) { LOG_ERROR << "HeartbeatServer104: Type mismatch."; return false; }
    if (header.msg_size != HEARTBEAT_SERVER_104_MSG_SIZE_FIELD_VALUE) { LOG_ERROR << "HeartbeatServer104: Size mismatch."; return false; }
<<<<<<< HEAD
    size_t expected_full_msg_len = sizeof(uint16_t) + header.msg_size + RetransmissionMsgFooter::SIZE;
    if (len < expected_full_msg_len) { LOG_ERROR << "HeartbeatServer104: Overall length too short."; return false; }
=======

    size_t expected_full_msg_len = sizeof(uint16_t) + header.msg_size + RetransmissionMsgFooter::SIZE;
    if (len < expected_full_msg_len) { LOG_ERROR << "HeartbeatServer104: Overall length too short."; return false; }

>>>>>>> f2879d06
    if (!footer.deserialize(data, offset, len, data, sizeof(uint16_t) + header.msg_size)) return false;
    return offset == expected_full_msg_len;
}

// --- HeartbeatClient105 ---
const uint16_t HEARTBEAT_CLIENT_105_PAYLOAD_SIZE = 0;
const uint16_t HEARTBEAT_CLIENT_105_MSG_SIZE_FIELD_VALUE = RetransmissionMsgHeader::SIZE - sizeof(uint16_t) + HEARTBEAT_CLIENT_105_PAYLOAD_SIZE;

void HeartbeatClient105::serialize(std::vector<unsigned char>& buffer) const {
    RetransmissionMsgHeader mutable_header = header;
    mutable_header.msg_type = MESSAGE_TYPE;
    mutable_header.msg_size = HEARTBEAT_CLIENT_105_MSG_SIZE_FIELD_VALUE;
    size_t initial_buffer_size = buffer.size();
    mutable_header.serialize(buffer);
    RetransmissionMsgFooter mutable_footer = footer;
    std::span<const unsigned char> checksum_data_uchars(buffer.data() + initial_buffer_size, sizeof(uint16_t) + mutable_header.msg_size);
    mutable_footer.check_sum = calculate_retransmission_checksum(std::as_bytes(checksum_data_uchars));
    mutable_footer.serialize(buffer, nullptr, 0);
}

bool HeartbeatClient105::deserialize(const unsigned char* data, size_t len) {
    size_t offset = 0;
    if (!header.deserialize(data, offset, len)) return false;
    if (header.msg_type != MESSAGE_TYPE) { LOG_ERROR << "HeartbeatClient105: Type mismatch."; return false; }
    if (header.msg_size != HEARTBEAT_CLIENT_105_MSG_SIZE_FIELD_VALUE) { LOG_ERROR << "HeartbeatClient105: Size mismatch."; return false; }
<<<<<<< HEAD
    size_t expected_full_msg_len = sizeof(uint16_t) + header.msg_size + RetransmissionMsgFooter::SIZE;
    if (len < expected_full_msg_len) { LOG_ERROR << "HeartbeatClient105: Overall length too short."; return false; }
=======

    size_t expected_full_msg_len = sizeof(uint16_t) + header.msg_size + RetransmissionMsgFooter::SIZE;
    if (len < expected_full_msg_len) { LOG_ERROR << "HeartbeatClient105: Overall length too short."; return false; }

>>>>>>> f2879d06
    if (!footer.deserialize(data, offset, len, data, sizeof(uint16_t) + header.msg_size)) return false;
    return offset == expected_full_msg_len;
}

// --- DataRequest101 ---
const uint16_t DATA_REQUEST_101_PAYLOAD_SIZE = sizeof(uint16_t) + sizeof(uint32_t) + sizeof(uint16_t);
const uint16_t DATA_REQUEST_101_MSG_SIZE_FIELD_VALUE = RetransmissionMsgHeader::SIZE - sizeof(uint16_t) + DATA_REQUEST_101_PAYLOAD_SIZE;

void DataRequest101::serialize(std::vector<unsigned char>& buffer) const {
    RetransmissionMsgHeader mutable_header = header;
    mutable_header.msg_type = MESSAGE_TYPE;
    mutable_header.msg_size = DATA_REQUEST_101_MSG_SIZE_FIELD_VALUE;
    size_t initial_buffer_size = buffer.size();
    mutable_header.serialize(buffer);
    uint16_t net_channel_id = NetworkingUtils::host_to_network_short(channel_id);
    buffer.insert(buffer.end(), reinterpret_cast<const unsigned char*>(&net_channel_id), reinterpret_cast<const unsigned char*>(&net_channel_id) + sizeof(net_channel_id));
    uint32_t net_begin_seq_no = NetworkingUtils::host_to_network_long(begin_seq_no);
    buffer.insert(buffer.end(), reinterpret_cast<const unsigned char*>(&net_begin_seq_no), reinterpret_cast<const unsigned char*>(&net_begin_seq_no) + sizeof(net_begin_seq_no));
    uint16_t net_recover_num = NetworkingUtils::host_to_network_short(recover_num);
    buffer.insert(buffer.end(), reinterpret_cast<const unsigned char*>(&net_recover_num), reinterpret_cast<const unsigned char*>(&net_recover_num) + sizeof(net_recover_num));
    RetransmissionMsgFooter mutable_footer = footer;
    std::span<const unsigned char> checksum_data_uchars(buffer.data() + initial_buffer_size, sizeof(uint16_t) + mutable_header.msg_size);
    mutable_footer.check_sum = calculate_retransmission_checksum(std::as_bytes(checksum_data_uchars));
    mutable_footer.serialize(buffer, nullptr, 0);
}

bool DataRequest101::deserialize(const unsigned char* data, size_t len) {
    size_t offset = 0;
    if (!header.deserialize(data, offset, len)) return false;
    if (header.msg_type != MESSAGE_TYPE) { LOG_ERROR << "DataRequest101: Type mismatch."; return false; }
    if (header.msg_size != DATA_REQUEST_101_MSG_SIZE_FIELD_VALUE) { LOG_ERROR << "DataRequest101: Size mismatch."; return false; }
<<<<<<< HEAD
    size_t expected_full_msg_len = sizeof(uint16_t) + header.msg_size + RetransmissionMsgFooter::SIZE;
    if (len < expected_full_msg_len) { LOG_ERROR << "DataRequest101: Overall length too short."; return false; }
=======

    size_t expected_full_msg_len = sizeof(uint16_t) + header.msg_size + RetransmissionMsgFooter::SIZE;
    if (len < expected_full_msg_len) { LOG_ERROR << "DataRequest101: Overall length too short."; return false; }

>>>>>>> f2879d06
    if (offset + sizeof(channel_id) > len) return false;
    memcpy(&channel_id, data + offset, sizeof(channel_id));
    offset += sizeof(channel_id);
    channel_id = NetworkingUtils::network_to_host_short(channel_id);
    if (offset + sizeof(begin_seq_no) > len) return false;
    memcpy(&begin_seq_no, data + offset, sizeof(begin_seq_no));
    offset += sizeof(begin_seq_no);
    begin_seq_no = NetworkingUtils::network_to_host_long(begin_seq_no);
    if (offset + sizeof(recover_num) > len) return false;
    memcpy(&recover_num, data + offset, sizeof(recover_num));
    offset += sizeof(recover_num);
    recover_num = NetworkingUtils::network_to_host_short(recover_num);
    if (!footer.deserialize(data, offset, len, data, sizeof(uint16_t) + header.msg_size)) return false;
    return offset == expected_full_msg_len;
}

// --- DataResponse102 ---
const uint16_t DATA_RESPONSE_102_FIXED_PAYLOAD_SIZE = sizeof(uint16_t) + sizeof(uint8_t) + sizeof(uint32_t) + sizeof(uint16_t);

void DataResponse102::serialize(std::vector<unsigned char>& buffer, const std::vector<unsigned char>& retrans_data) const {
    RetransmissionMsgHeader mutable_header = header;
    mutable_header.msg_type = MESSAGE_TYPE;
    mutable_header.msg_size = (RetransmissionMsgHeader::SIZE - sizeof(uint16_t)) + DATA_RESPONSE_102_FIXED_PAYLOAD_SIZE + retrans_data.size();
    size_t initial_buffer_size = buffer.size();
    mutable_header.serialize(buffer);
    uint16_t net_channel_id = NetworkingUtils::host_to_network_short(channel_id);
    buffer.insert(buffer.end(), reinterpret_cast<const unsigned char*>(&net_channel_id), reinterpret_cast<const unsigned char*>(&net_channel_id) + sizeof(net_channel_id));
    buffer.push_back(status_code);
    uint32_t net_begin_seq_no = NetworkingUtils::host_to_network_long(begin_seq_no);
    buffer.insert(buffer.end(), reinterpret_cast<const unsigned char*>(&net_begin_seq_no), reinterpret_cast<const unsigned char*>(&net_begin_seq_no) + sizeof(net_begin_seq_no));
    uint16_t net_recover_num = NetworkingUtils::host_to_network_short(recover_num);
    buffer.insert(buffer.end(), reinterpret_cast<const unsigned char*>(&net_recover_num), reinterpret_cast<const unsigned char*>(&net_recover_num) + sizeof(net_recover_num));
    buffer.insert(buffer.end(), retrans_data.begin(), retrans_data.end());
    RetransmissionMsgFooter mutable_footer = footer;
    std::span<const unsigned char> checksum_data_uchars(buffer.data() + initial_buffer_size, sizeof(uint16_t) + mutable_header.msg_size);
    mutable_footer.check_sum = calculate_retransmission_checksum(std::as_bytes(checksum_data_uchars));
    mutable_footer.serialize(buffer, nullptr, 0);
}

bool DataResponse102::deserialize(const unsigned char* data, size_t len, std::vector<unsigned char>& out_retrans_data) {
    out_retrans_data.clear();
    size_t offset = 0;
    if (!header.deserialize(data, offset, len)) {
        LOG_ERROR << "DataResponse102: Header parsing failed.";
        return false;
    }
    if (header.msg_type != MESSAGE_TYPE) {
        LOG_ERROR << "DataResponse102: Type mismatch.";
        return false;
    }
    uint16_t base_msg_size_content = (RetransmissionMsgHeader::SIZE - sizeof(uint16_t)) + DATA_RESPONSE_102_FIXED_PAYLOAD_SIZE;
    if (header.msg_size < base_msg_size_content) {
<<<<<<< HEAD
        LOG_ERROR << "DataResponse102: msg_size in header (" << header.msg_size << ") too small for fixed part (" << base_msg_size_content << ").";
=======
        LOG_ERROR << "DataResponse102: msg_size in header too small for fixed part. Expected at least " << base_msg_size_content << ", Got: " << header.msg_size;
>>>>>>> f2879d06
        return false;
    }
    size_t variable_data_len = header.msg_size - base_msg_size_content;
    size_t expected_full_msg_len = sizeof(uint16_t) + header.msg_size + RetransmissionMsgFooter::SIZE;
    if (len < expected_full_msg_len) {
<<<<<<< HEAD
        LOG_ERROR << "DataResponse102: Overall length (" << len << ") too short for declared msg_size. Expected: " << expected_full_msg_len;
        return false;
    }
    if (offset + DATA_RESPONSE_102_FIXED_PAYLOAD_SIZE > len) {
=======
        LOG_ERROR << "DataResponse102: Overall length too short for declared msg_size. Expected: " << expected_full_msg_len << ", Got: " << len;
        return false;
    }

    // Fixed Payload
    if (offset + DATA_RESPONSE_102_FIXED_PAYLOAD_SIZE > len) { // Check if enough data for fixed payload
>>>>>>> f2879d06
        LOG_ERROR << "DataResponse102: Not enough data for fixed payload.";
        return false;
    }
    memcpy(&channel_id, data + offset, sizeof(channel_id));
    offset += sizeof(channel_id);
    channel_id = NetworkingUtils::network_to_host_short(channel_id);
    status_code = data[offset++];
    memcpy(&begin_seq_no, data + offset, sizeof(begin_seq_no));
    offset += sizeof(begin_seq_no);
    begin_seq_no = NetworkingUtils::network_to_host_long(begin_seq_no);
    memcpy(&recover_num, data + offset, sizeof(recover_num));
    offset += sizeof(recover_num);
    recover_num = NetworkingUtils::network_to_host_short(recover_num);
<<<<<<< HEAD
    if (offset + variable_data_len > len) { // Check against overall length 'len'
        LOG_ERROR << "DataResponse102: Not enough data for variable payload part (retransmitted_data). Required: " << variable_data_len << ", Available: " << (len - offset) ;
=======

    // Variable Payload (retransmitted_data)
    if (offset + variable_data_len > len) {
        LOG_ERROR << "DataResponse102: Not enough data for variable payload part (retransmitted_data).";
>>>>>>> f2879d06
        return false;
    }
    if (variable_data_len > 0) {
        out_retrans_data.assign(data + offset, data + offset + variable_data_len);
    }
    offset += variable_data_len;
    if (!footer.deserialize(data, offset, len, data, sizeof(uint16_t) + header.msg_size)) {
        LOG_ERROR << "DataResponse102: Footer checksum validation failed.";
        return false;
    }
    return offset == expected_full_msg_len;
}

} // namespace TaifexRetransmission<|MERGE_RESOLUTION|>--- conflicted
+++ resolved
@@ -1,11 +1,8 @@
 #include "networking/retransmission_protocol.h"
-<<<<<<< HEAD
-#include "networking/endian_utils.h"
-#include "core_utils/logger.h"
-=======
+
 #include "networking/endian_utils.h" // For byte order conversions
 #include "logger.h"       // For logging errors
->>>>>>> f2879d06
+
 
 #include <vector>
 #include <numeric>
@@ -39,13 +36,10 @@
 }
 
 bool StandardTimeFormat::deserialize(const unsigned char* data, size_t& offset, size_t total_len) {
-<<<<<<< HEAD
+
     if (offset + SIZE > total_len) {
         LOG_ERROR << "StandardTimeFormat deserialize: Not enough data. Required: " << SIZE << ", Available: " << (total_len - offset);
-=======
-    if (offset + sizeof(epoch_s) + sizeof(nanosecond) > total_len) {
-        LOG_ERROR << "StandardTimeFormat deserialize: Not enough data.";
->>>>>>> f2879d06
+
         return false;
     }
 
@@ -80,11 +74,9 @@
 
 bool RetransmissionMsgHeader::deserialize(const unsigned char* data, size_t& offset, size_t total_len) {
     if (offset + SIZE > total_len) {
-<<<<<<< HEAD
+
         LOG_ERROR << "RetransmissionMsgHeader deserialize: Not enough data for header. Required: " << SIZE << ", Available: " << (total_len - offset);
-=======
-        LOG_ERROR << "RetransmissionMsgHeader deserialize: Not enough data for header.";
->>>>>>> f2879d06
+
         return false;
     }
 
@@ -102,11 +94,9 @@
 
     if (!msg_time.deserialize(data, offset, total_len)) {
         LOG_ERROR << "RetransmissionMsgHeader deserialize: Failed to parse msg_time.";
-<<<<<<< HEAD
-        return false;
-=======
-        return false; // msg_time.deserialize already advanced offset
->>>>>>> f2879d06
+
+        return false;
+
     }
     return true;
 }
@@ -120,11 +110,9 @@
 bool RetransmissionMsgFooter::deserialize(const unsigned char* data, size_t& offset, size_t total_len,
                                           const unsigned char* msg_start_for_checksum, size_t len_for_checksum) {
     if (offset + SIZE > total_len) {
-<<<<<<< HEAD
+
         LOG_ERROR << "RetransmissionMsgFooter deserialize: Not enough data for footer. Required: " << SIZE << ", Available: " << (total_len - offset);
-=======
-        LOG_ERROR << "RetransmissionMsgFooter deserialize: Not enough data for footer.";
->>>>>>> f2879d06
+
         return false;
     }
 
@@ -138,11 +126,9 @@
     std::span<const unsigned char> checksum_data_uchars(msg_start_for_checksum, len_for_checksum);
     uint8_t calculated = calculate_retransmission_checksum(std::as_bytes(checksum_data_uchars));
     if (calculated != received_checksum) {
-<<<<<<< HEAD
+
         LOG_ERROR << "Retransmission checksum mismatch. Calculated: " << static_cast<int>(calculated) << ", Received: " << static_cast<int>(received_checksum);
-=======
-        LOG_ERROR << "Retransmission checksum mismatch. Calculated: " << calculated << ", Received: " << received_checksum;
->>>>>>> f2879d06
+
         return false;
     }
     this->check_sum = received_checksum;
@@ -210,39 +196,20 @@
     }
     size_t expected_full_msg_len = sizeof(uint16_t) + header.msg_size + RetransmissionMsgFooter::SIZE;
     if (len < expected_full_msg_len) {
-<<<<<<< HEAD
+
         LOG_ERROR << "LoginRequest020 deserialize: Data length too short. Expected: " << expected_full_msg_len << ", Got: " << len;
         return false;
     }
     if (offset + LOGIN_REQUEST_020_PAYLOAD_SIZE > len) {
          LOG_ERROR << "LoginRequest020 deserialize: Not enough data for payload. Required: " << LOGIN_REQUEST_020_PAYLOAD_SIZE << ", Available: " << (len - offset);
-=======
-        LOG_ERROR << "LoginRequest020 deserialize: Data length too short for declared msg_size. Expected: " << expected_full_msg_len << ", Got: " << len;
-        return false;
-    }
-
-
-    // Payload (offset is currently after header)
-    if (offset + LOGIN_REQUEST_020_PAYLOAD_SIZE > len) { // Check if enough data for payload based on offset
-         LOG_ERROR << "LoginRequest020 deserialize: Not enough data for payload.";
->>>>>>> f2879d06
+
         return false;
     }
     memcpy(&multiplication_operator, data + offset, sizeof(multiplication_operator));
     offset += sizeof(multiplication_operator);
     multiplication_operator = NetworkingUtils::network_to_host_short(multiplication_operator);
     check_code = data[offset++];
-<<<<<<< HEAD
-=======
-
-    // Optional: Validate received check_code (only if password_str is available and context allows)
-    // uint8_t expected_check_code = calculate_check_code(this->multiplication_operator, password_str);
-    // if (this->check_code != expected_check_code) {
-    //    LOG_ERROR << "LoginRequest020 deserialize: CheckCode mismatch.";
-    //    return false;
-    // }
-
->>>>>>> f2879d06
+
     memcpy(&session_id, data + offset, sizeof(session_id));
     offset += sizeof(session_id);
     session_id = NetworkingUtils::network_to_host_short(session_id);
@@ -291,14 +258,10 @@
         LOG_ERROR << "LoginResponse030: Overall length too short. Expected at least: " << expected_full_msg_len << ", Got: " << len;
         return false;
     }
-<<<<<<< HEAD
+
     if (offset + sizeof(channel_id) > len) {
         LOG_ERROR << "LoginResponse030: Not enough data for channel_id. Required: " << sizeof(channel_id) << ", Available: " << (len - offset);
-=======
-
-    if (offset + sizeof(channel_id) > len) { // Check against total length, though already covered by expected_full_msg_len indirectly
-        LOG_ERROR << "LoginResponse030: Not enough data for channel_id.";
->>>>>>> f2879d06
+
         return false;
     }
     memcpy(&channel_id, data + offset, sizeof(channel_id));
@@ -332,17 +295,10 @@
     if (!header.deserialize(data, offset, len)) return false;
     if (header.msg_type != MESSAGE_TYPE) { LOG_ERROR << "RetransmissionStart050: Type mismatch."; return false; }
     if (header.msg_size != RETRANSMISSION_START_050_MSG_SIZE_FIELD_VALUE) { LOG_ERROR << "RetransmissionStart050: Size mismatch."; return false; }
-<<<<<<< HEAD
+
     size_t expected_full_msg_len = sizeof(uint16_t) + header.msg_size + RetransmissionMsgFooter::SIZE;
     if (len < expected_full_msg_len) { LOG_ERROR << "RetransmissionStart050: Overall length too short."; return false; }
-=======
-
-    size_t expected_full_msg_len = sizeof(uint16_t) + header.msg_size + RetransmissionMsgFooter::SIZE;
-    if (len < expected_full_msg_len) { LOG_ERROR << "RetransmissionStart050: Overall length too short."; return false; }
-
-    // No payload to deserialize
-
->>>>>>> f2879d06
+
     if (!footer.deserialize(data, offset, len, data, sizeof(uint16_t) + header.msg_size)) return false;
     return offset == expected_full_msg_len;
 }
@@ -369,15 +325,10 @@
     if (!header.deserialize(data, offset, len)) return false;
     if (header.msg_type != MESSAGE_TYPE) { LOG_ERROR << "ErrorNotification010: Type mismatch."; return false; }
     if (header.msg_size != ERROR_NOTIFICATION_010_MSG_SIZE_FIELD_VALUE) { LOG_ERROR << "ErrorNotification010: Size mismatch."; return false; }
-<<<<<<< HEAD
+
     size_t expected_full_msg_len = sizeof(uint16_t) + header.msg_size + RetransmissionMsgFooter::SIZE;
     if (len < expected_full_msg_len) { LOG_ERROR << "ErrorNotification010: Overall length too short."; return false; }
-=======
-
-    size_t expected_full_msg_len = sizeof(uint16_t) + header.msg_size + RetransmissionMsgFooter::SIZE;
-    if (len < expected_full_msg_len) { LOG_ERROR << "ErrorNotification010: Overall length too short."; return false; }
-
->>>>>>> f2879d06
+
     if (offset + sizeof(status_code) > len) {
         LOG_ERROR << "ErrorNotification010: Not enough data for status_code.";
         return false;
@@ -408,15 +359,10 @@
     if (!header.deserialize(data, offset, len)) return false;
     if (header.msg_type != MESSAGE_TYPE) { LOG_ERROR << "HeartbeatServer104: Type mismatch."; return false; }
     if (header.msg_size != HEARTBEAT_SERVER_104_MSG_SIZE_FIELD_VALUE) { LOG_ERROR << "HeartbeatServer104: Size mismatch."; return false; }
-<<<<<<< HEAD
+
     size_t expected_full_msg_len = sizeof(uint16_t) + header.msg_size + RetransmissionMsgFooter::SIZE;
     if (len < expected_full_msg_len) { LOG_ERROR << "HeartbeatServer104: Overall length too short."; return false; }
-=======
-
-    size_t expected_full_msg_len = sizeof(uint16_t) + header.msg_size + RetransmissionMsgFooter::SIZE;
-    if (len < expected_full_msg_len) { LOG_ERROR << "HeartbeatServer104: Overall length too short."; return false; }
-
->>>>>>> f2879d06
+
     if (!footer.deserialize(data, offset, len, data, sizeof(uint16_t) + header.msg_size)) return false;
     return offset == expected_full_msg_len;
 }
@@ -442,15 +388,10 @@
     if (!header.deserialize(data, offset, len)) return false;
     if (header.msg_type != MESSAGE_TYPE) { LOG_ERROR << "HeartbeatClient105: Type mismatch."; return false; }
     if (header.msg_size != HEARTBEAT_CLIENT_105_MSG_SIZE_FIELD_VALUE) { LOG_ERROR << "HeartbeatClient105: Size mismatch."; return false; }
-<<<<<<< HEAD
+
     size_t expected_full_msg_len = sizeof(uint16_t) + header.msg_size + RetransmissionMsgFooter::SIZE;
     if (len < expected_full_msg_len) { LOG_ERROR << "HeartbeatClient105: Overall length too short."; return false; }
-=======
-
-    size_t expected_full_msg_len = sizeof(uint16_t) + header.msg_size + RetransmissionMsgFooter::SIZE;
-    if (len < expected_full_msg_len) { LOG_ERROR << "HeartbeatClient105: Overall length too short."; return false; }
-
->>>>>>> f2879d06
+
     if (!footer.deserialize(data, offset, len, data, sizeof(uint16_t) + header.msg_size)) return false;
     return offset == expected_full_msg_len;
 }
@@ -482,15 +423,10 @@
     if (!header.deserialize(data, offset, len)) return false;
     if (header.msg_type != MESSAGE_TYPE) { LOG_ERROR << "DataRequest101: Type mismatch."; return false; }
     if (header.msg_size != DATA_REQUEST_101_MSG_SIZE_FIELD_VALUE) { LOG_ERROR << "DataRequest101: Size mismatch."; return false; }
-<<<<<<< HEAD
+
     size_t expected_full_msg_len = sizeof(uint16_t) + header.msg_size + RetransmissionMsgFooter::SIZE;
     if (len < expected_full_msg_len) { LOG_ERROR << "DataRequest101: Overall length too short."; return false; }
-=======
-
-    size_t expected_full_msg_len = sizeof(uint16_t) + header.msg_size + RetransmissionMsgFooter::SIZE;
-    if (len < expected_full_msg_len) { LOG_ERROR << "DataRequest101: Overall length too short."; return false; }
-
->>>>>>> f2879d06
+
     if (offset + sizeof(channel_id) > len) return false;
     memcpy(&channel_id, data + offset, sizeof(channel_id));
     offset += sizeof(channel_id);
@@ -543,29 +479,20 @@
     }
     uint16_t base_msg_size_content = (RetransmissionMsgHeader::SIZE - sizeof(uint16_t)) + DATA_RESPONSE_102_FIXED_PAYLOAD_SIZE;
     if (header.msg_size < base_msg_size_content) {
-<<<<<<< HEAD
+
         LOG_ERROR << "DataResponse102: msg_size in header (" << header.msg_size << ") too small for fixed part (" << base_msg_size_content << ").";
-=======
-        LOG_ERROR << "DataResponse102: msg_size in header too small for fixed part. Expected at least " << base_msg_size_content << ", Got: " << header.msg_size;
->>>>>>> f2879d06
+
         return false;
     }
     size_t variable_data_len = header.msg_size - base_msg_size_content;
     size_t expected_full_msg_len = sizeof(uint16_t) + header.msg_size + RetransmissionMsgFooter::SIZE;
     if (len < expected_full_msg_len) {
-<<<<<<< HEAD
+
         LOG_ERROR << "DataResponse102: Overall length (" << len << ") too short for declared msg_size. Expected: " << expected_full_msg_len;
         return false;
     }
     if (offset + DATA_RESPONSE_102_FIXED_PAYLOAD_SIZE > len) {
-=======
-        LOG_ERROR << "DataResponse102: Overall length too short for declared msg_size. Expected: " << expected_full_msg_len << ", Got: " << len;
-        return false;
-    }
-
-    // Fixed Payload
-    if (offset + DATA_RESPONSE_102_FIXED_PAYLOAD_SIZE > len) { // Check if enough data for fixed payload
->>>>>>> f2879d06
+
         LOG_ERROR << "DataResponse102: Not enough data for fixed payload.";
         return false;
     }
@@ -579,15 +506,10 @@
     memcpy(&recover_num, data + offset, sizeof(recover_num));
     offset += sizeof(recover_num);
     recover_num = NetworkingUtils::network_to_host_short(recover_num);
-<<<<<<< HEAD
+
     if (offset + variable_data_len > len) { // Check against overall length 'len'
         LOG_ERROR << "DataResponse102: Not enough data for variable payload part (retransmitted_data). Required: " << variable_data_len << ", Available: " << (len - offset) ;
-=======
-
-    // Variable Payload (retransmitted_data)
-    if (offset + variable_data_len > len) {
-        LOG_ERROR << "DataResponse102: Not enough data for variable payload part (retransmitted_data).";
->>>>>>> f2879d06
+
         return false;
     }
     if (variable_data_len > 0) {
